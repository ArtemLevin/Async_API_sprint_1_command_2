import asyncio
import logging
from functools import lru_cache
from typing import Annotated

import orjson
from elasticsearch import AsyncElasticsearch, NotFoundError, helpers
from fastapi import Depends
from pydantic import ValidationError
from redis.asyncio import Redis

from src.core.config import settings
from src.db.elastic import get_elastic
from src.db.redis_client import get_redis
from src.models.models import Film

logger = logging.getLogger(__name__)


class FilmService:
    """
    Сервис для работы с фильмами.

    Осуществляет взаимодействие с Redis (для кеширования)
    и Elasticsearch (для полнотекстового поиска).
    """

    def __init__(self, redis: Redis, elastic: AsyncElasticsearch):
        """
        Инициализация FilmService.
        """
        self.redis = redis
        self.elastic = elastic

    @staticmethod
    def _model_dump(
            film: Film, exclude: set | dict | None = None
    ) -> dict | None:
        """
        Вспомогательный метод для генерации словаря из объекта модели Film.
        """
        try:
            return film.model_dump(by_alias=True, exclude=exclude)

        except (TypeError, ValueError, KeyError) as e:
            logger.error("Ошибка при сериализации фильма %s: %s", film.id, e)

    @staticmethod
    def _create_film_object(data: dict) -> Film | None:
        """Вспомогательный метод для создания объекта модели Film."""
        try:
            film = Film(**data)

        except ValidationError as e:
            logger.error(
                "Ошибка при валидации фильма из Elasticsearch: %s. "
                "Данные для валидации: %s",
                e.json(), data
            )

        else:
            return film

    def _validate_films(
            self, films: list[dict], exclude: set | dict | None = None
    ) -> list[dict] | None:
        """
        Вспомогательный метод для валидации данных по фильмам и формирования
        списка словарей с требуемыми полями фильмов.
        """
        valid_films = []

        for film in films:
            if film_obj := self._create_film_object(film):
                if film_dump := self._model_dump(film_obj, exclude):
                    valid_films.append(film_dump)

        return valid_films

    async def _put_film_to_cache(
            self, cache_key: str, json_data: bytes
    ) -> None:
        """Вспомогательный метод для кеширования."""
        try:
            await self.redis.set(
                cache_key,
                json_data,
                ex=settings.FILM_CACHE_EXPIRE_IN_SECONDS,
            )

        except settings.REDIS_EXCEPTIONS as e:
            logger.error(
                "Ошибка при записи кеша с ключом %s в Redis: %s",
                cache_key, e
            )

        else:
            logger.debug("Кеш с ключом %s сохранён в Redis.", cache_key)

    async def _get_from_cache(
            self, cache_key: str
    ) -> (list[dict] | dict | None):
        """
        Вспомогательный метод для получения фильма из кеша.
        """
        try:
            cache_data = await self.redis.get(cache_key)

        except settings.REDIS_EXCEPTIONS as e:
            logger.error("Ошибка при чтении кеша из Redis: %s", e)

        else:
            if cache_data:
                return orjson.loads(cache_data)

    async def _get_film_from_elastic(self, film_id: str) -> dict | None:
        """
        Вспомогательный метод для получения фильма из Elasticsearch.
        """
        try:
            film = await self.elastic.get(index=settings.ELASTIC_INDEX, id=film_id)

        except NotFoundError:
            logger.warning("Фильм c ID %s не найден в Elasticsearch.", film_id)

        except settings.ELASTIC_EXCEPTIONS as e:
            logger.error(
                "Ошибка при запросе к Elasticsearch для поиска фильма с ID "
                "%s: %s",
                film_id, e
            )

        else:
            try:
                return film['_source']
            except (KeyError, TypeError) as e:
                logger.error(
                    "Ошибка некорректного ответа от Elasticsearch для поиска "
                    "фильма с ID %s: %s",
                    film_id, e
                )

    async def _get_films_from_elastic(
            self, body: dict
    ) -> list[dict] | None:
        """
        Вспомогательный метод для получения фильмов из Elasticsearch.
        """
        try:
            films = await self.elastic.search(index=settings.ELASTIC_INDEX, body=body)

<<<<<<< HEAD
        except ELASTIC_EXCEPTIONS as e:
            logger.error(
                "Ошибка при запросе к Elasticsearch: %s. 'body' запроса: %s",
                e, body
            )
=======
        except settings.ELASTIC_EXCEPTIONS as e:
            logger.error("Ошибка при запросе к Elasticsearch: %s", e)
>>>>>>> 2aeff94d

        else:
            try:
                return films["hits"]["hits"]
            except (KeyError, TypeError) as e:
                logger.error(
                    "Ошибка некорректного ответа от Elasticsearch: %s."
                    " 'body' запроса: %s",
                    e, body
                )

    async def get_film_by_id(self, film_id: str) -> dict | None:
        """
        Получить фильм по его ID.
        """
        logger.info("Получение фильма по ID: %s", film_id)
        cache_key = f"film:{film_id}"  # Ключ для кеша

        # Проверяем наличие фильма в кеше (Redis)
        if cached_film := await self._get_from_cache(cache_key):
            logger.debug("Фильм найден в кеше: %s", film_id)
            return cached_film

        # Если фильма нет в кеше, ищем в Elasticsearch
        film = await self._get_film_from_elastic(film_id)

        # Проверяем валидность полученных данных из Elasticsearch
        film_obj = self._create_film_object(film)

        if not film_obj:
            return None

        logger.debug("Фильм найден в Elasticsearch: %s", film_id)

        # Формируем словарь с нужными ключами из объекта модели Film
        film_dump = self._model_dump(film_obj, settings.GET_FILM_BY_ID_EXCLUDE)

        if not film_dump:
            return None

        # Кешируем асинхронно фильм в Redis
        logger.info("Кеширование фильма: %s", film_id)

        json_represent = orjson.dumps(film_dump)

        asyncio.create_task(self._put_film_to_cache(
            cache_key, json_represent
        ))

        return film_dump

    async def get_films(
            self,
            genre: str = None,
            sort: str = "-imdb_rating",
            page_size: int = 10,
            page_number: int = 0,
<<<<<<< HEAD
    ) -> list[dict] | None:
=======
    ) -> list[dict] | None :

>>>>>>> 2aeff94d
        """
        Получить список фильмов с поддержкой сортировки по рейтингу,
        фильтрации по жанру и пагинацией.
        """
        logger.info(
            "Запрос на получение фильмов: "
            "sort=%s, genre=%s, page_size=%d, page_number=%d",
            sort, genre, page_size, page_number
        )

        # Ключ для кеша
        cache_key = f"films:{sort}:{genre}:{page_size}:{page_number}"

        # Проверяем наличие результата в кеше (Redis)
        if cached_films := await self._get_from_cache(cache_key):
            logger.debug(
                "Фильмы по запросу (sort=%s, genre=%s, page_size=%d, "
                "page_number=%d) найдены в кеше.",
                sort, genre, page_size, page_number
            )
            return cached_films

        # Если нет в кеше, ищем в Elasticsearch
        # Фильтр по жанру, если указан
        filter_by_genre = [{"term": {"genres.id": genre}}] if genre else []

        # Сортировка
        sort_field = sort.lstrip("-")
        sort_order = "desc" if sort.startswith("-") else "asc"
        sort = [{sort_field: sort_order}]

        # Формируем тело запроса для Elasticsearch
        from_value = (page_number - 1) * page_size

        body = {
            "query": {
                "bool": {
                    "must": [],
                    "filter": filter_by_genre,
                },
            },
            "sort": sort,
            "from": from_value,
            "size": page_size,
        }

        # Выполняем запрос к Elasticsearch
        films = await self._get_films_from_elastic(body)

        logger.debug(
            "Фильмов по запросу (sort=%s, genre=%s, page_size=%d, "
            "page_number=%d) найдено в Elasticsearch %d шт.",
            sort, genre, page_size, page_number, len(films)
        )

        if not films:
            return None

        # Проверяем валидность полученных данных из Elasticsearch и формируем
        # словари с нужными ключами из объектов модели Film
        valid_films = self._validate_films(films, settings.GET_FILMS_EXCLUDE)

        if not valid_films:
            logger.warning(
                "По запросу (sort=%s, genre=%s, page_size=%d, page_number=%d) "
                "полученные фильмы из Elasticsearch не прошли валидацию",
                sort, genre, page_size, page_number
            )
            return None

        # Кешируем асинхронно результат в Redis
        logger.info(
            "Кеширование запроса на получение фильмов: "
                 "sort=%s, genre=%s, page_size=%d, page_number=%d",
        sort, genre, page_size, page_number
        )

        json_represent = orjson.dumps(valid_films)

        asyncio.create_task(self._put_film_to_cache(
            cache_key, json_represent
        ))

        logger.info(
            "Фильмы по запросу (sort=%s, genre=%s, page_size=%d, "
            "page_number=%d) успешно получены. Количество: %d",
            sort, genre, page_size, page_number, len(valid_films)
        )

        return valid_films

@lru_cache()
def get_film_service(
        redis: Annotated[Redis, Depends(get_redis)],
        elastic: Annotated[AsyncElasticsearch, Depends(get_elastic)]
) -> FilmService:
    """
    Провайдер для получения экземпляра FilmService.

    Функция создаёт синглтон экземпляр FilmService, используя Redis и
    Elasticsearch, которые передаются через Depends (зависимости FastAPI).

    :param redis: Экземпляр клиента Redis, предоставленный через Depends.
    :param elastic: Экземпляр клиента Elasticsearch, предоставленный через
    Depends.
    :return: Экземпляр FilmService, который используется для работы с фильмами.
    """
    logger.info(
        "Создаётся экземпляр FilmService с использованием Redis и "
        "Elasticsearch."
    )
    return FilmService(redis, elastic)<|MERGE_RESOLUTION|>--- conflicted
+++ resolved
@@ -149,16 +149,11 @@
         try:
             films = await self.elastic.search(index=settings.ELASTIC_INDEX, body=body)
 
-<<<<<<< HEAD
         except ELASTIC_EXCEPTIONS as e:
             logger.error(
                 "Ошибка при запросе к Elasticsearch: %s. 'body' запроса: %s",
                 e, body
             )
-=======
-        except settings.ELASTIC_EXCEPTIONS as e:
-            logger.error("Ошибка при запросе к Elasticsearch: %s", e)
->>>>>>> 2aeff94d
 
         else:
             try:
@@ -216,12 +211,8 @@
             sort: str = "-imdb_rating",
             page_size: int = 10,
             page_number: int = 0,
-<<<<<<< HEAD
     ) -> list[dict] | None:
-=======
-    ) -> list[dict] | None :
-
->>>>>>> 2aeff94d
+
         """
         Получить список фильмов с поддержкой сортировки по рейтингу,
         фильтрации по жанру и пагинацией.
@@ -295,8 +286,8 @@
         # Кешируем асинхронно результат в Redis
         logger.info(
             "Кеширование запроса на получение фильмов: "
-                 "sort=%s, genre=%s, page_size=%d, page_number=%d",
-        sort, genre, page_size, page_number
+            "sort=%s, genre=%s, page_size=%d, page_number=%d",
+            sort, genre, page_size, page_number
         )
 
         json_represent = orjson.dumps(valid_films)
@@ -312,6 +303,67 @@
         )
 
         return valid_films
+
+    async def search_films(
+            self, query: str, page_size: int = 10, page_number: int = 1
+    ) -> list[dict] | None:
+        """
+        Поиск фильмов по ключевым словам.
+        """
+        logger.info(
+            "Запрос на получение фильмов: "
+            "query=%s, page_size=%d, page_number=%d",
+            query, page_size, page_number
+        )
+
+        # Формируем тело запроса для Elasticsearch
+        from_value = (page_number - 1) * page_size
+
+        body = {
+            "query": {
+                "multi_match": {
+                    "query": query,
+                    "fields": [
+                        "title^5", "description^2", "actors^1", "genres^0.5"
+                    ],
+                },
+            },
+            "from": from_value,
+            "size": page_size,
+        }
+
+        # Выполняем запрос к Elasticsearch
+        films = await self._get_films_from_elastic(body)
+
+        logger.debug(
+            "Фильмов по запросу (query=%s, page_size=%d, page_number=%d) "
+            "найдено в Elasticsearch %d шт.",
+            query, page_size, page_number, len(films)
+        )
+
+        if not films:
+            return None
+
+        # Проверяем валидность полученных данных из Elasticsearch и формируем
+        # словари с нужными ключами из объектов модели Film
+        valid_films = self._validate_films(films, GET_FILMS_EXCLUDE)
+
+        if not valid_films:
+            logger.warning(
+                "По запросу (query=%s, page_size=%d, page_number=%d) "
+                "полученные фильмы из Elasticsearch не прошли валидацию",
+                query, page_size, page_number
+            )
+            return None
+
+        logger.info(
+            "Фильмы по запросу (query=%s, page_size=%d, page_number=%d) "
+            "успешно получены. Количество: %d",
+            query, page_size, page_number, len(films)
+        )
+
+        return valid_films
+
 
 @lru_cache()
 def get_film_service(
