import asyncio
import logging
from functools import lru_cache
from typing import Annotated

import orjson
from elasticsearch import AsyncElasticsearch, NotFoundError, helpers
from fastapi import Depends
from pydantic import ValidationError
from redis.asyncio import Redis

from src.core.config import settings
from src.db.elastic import get_elastic
from src.db.redis_client import get_redis
from src.models.models import Film

logger = logging.getLogger(__name__)


class FilmService:
    """
    Сервис для работы с фильмами.

    Осуществляет взаимодействие с Redis (для кеширования)
    и Elasticsearch (для полнотекстового поиска).
    """

    def __init__(self, redis: Redis, elastic: AsyncElasticsearch):
        """
        Инициализация FilmService.
        """
        self.redis = redis
        self.elastic = elastic

    @staticmethod
    def _model_dump(
            film: Film, exclude: set | dict | None = None
    ) -> dict | None:
        """
        Вспомогательный метод для генерации словаря из объекта модели Film.
        """
        try:
            return film.model_dump(by_alias=True, exclude=exclude)

        except (TypeError, ValueError, KeyError) as e:
            logger.error("Ошибка при сериализации фильма %s: %s", film.id, e)

    @staticmethod
    def _create_film_object(data: dict) -> Film | None:
        """Вспомогательный метод для создания объекта модели Film."""
        try:
            film = Film(**data)

        except ValidationError as e:
            logger.error(
                "Ошибка при валидации фильма из Elasticsearch: %s. "
                "Данные для валидации: %s",
                e.json(), data
            )

        else:
            return film

    def _validate_films(
            self, films: list[dict], exclude: set | dict | None = None
    ) -> list[dict] | None:
        """
        Вспомогательный метод для валидации данных по фильмам и формирования
        списка словарей с требуемыми полями фильмов.
        """
        valid_films = []

        for film in films:
            if film_obj := self._create_film_object(film):
                if film_dump := self._model_dump(film_obj, exclude):
                    valid_films.append(film_dump)

        return valid_films

    async def _put_film_to_cache(
            self, cache_key: str, json_data: bytes
    ) -> None:
        """Вспомогательный метод для кеширования."""
        try:
            await self.redis.set(
                cache_key,
                json_data,
                ex=settings.FILM_CACHE_EXPIRE_IN_SECONDS,
            )

        except settings.REDIS_EXCEPTIONS as e:
            logger.error(
                "Ошибка при записи кеша с ключом %s в Redis: %s",
                cache_key, e
            )

        else:
            logger.debug("Кеш с ключом %s сохранён в Redis.", cache_key)

    async def _get_from_cache(
            self, cache_key: str
    ) -> (list[dict] | dict | None):
        """
        Вспомогательный метод для получения фильма из кеша.
        """
        try:
            cache_data = await self.redis.get(cache_key)

        except settings.REDIS_EXCEPTIONS as e:
            logger.error("Ошибка при чтении кеша из Redis: %s", e)

        else:
            if cache_data:
                return orjson.loads(cache_data)

    async def _get_film_from_elastic(self, film_id: str) -> dict | None:
        """
        Вспомогательный метод для получения фильма из Elasticsearch.
        """
        try:
            film = await self.elastic.get(index=settings.ELASTIC_INDEX, id=film_id)

        except NotFoundError:
            logger.warning("Фильм c ID %s не найден в Elasticsearch.", film_id)

        except settings.ELASTIC_EXCEPTIONS as e:
            logger.error(
                "Ошибка при запросе к Elasticsearch для поиска фильма с ID "
                "%s: %s",
                film_id, e
            )

        else:
            try:
                return film['_source']
            except (KeyError, TypeError) as e:
                logger.error(
                    "Ошибка некорректного ответа от Elasticsearch для поиска "
                    "фильма с ID %s: %s",
                    film_id, e
                )

    async def _get_films_from_elastic(
            self, body: dict
    ) -> list[dict] | None:
        """
        Вспомогательный метод для получения фильмов из Elasticsearch.
        """
        try:
            films = await self.elastic.search(index=settings.ELASTIC_INDEX, body=body)

<<<<<<< HEAD
        except settings.ELASTIC_EXCEPTIONS as e:
            logger.error("Ошибка при запросе к Elasticsearch: %s", e)
=======
        except ELASTIC_EXCEPTIONS as e:
            logger.error(
                "Ошибка при запросе к Elasticsearch: %s. 'body' запроса: %s",
                e, body
            )
>>>>>>> 8c91a816

        else:
            try:
                return films["hits"]["hits"]
            except (KeyError, TypeError) as e:
                logger.error(
                    "Ошибка некорректного ответа от Elasticsearch: %s."
                    " 'body' запроса: %s",
                    e, body
                )

    async def get_film_by_id(self, film_id: str) -> dict | None:
        """
        Получить фильм по его ID.
        """
        logger.info("Получение фильма по ID: %s", film_id)
        cache_key = f"film:{film_id}"  # Ключ для кеша

        # Проверяем наличие фильма в кеше (Redis)
        if cached_film := await self._get_from_cache(cache_key):
            logger.debug("Фильм найден в кеше: %s", film_id)
            return cached_film

        # Если фильма нет в кеше, ищем в Elasticsearch
        film = await self._get_film_from_elastic(film_id)

        # Проверяем валидность полученных данных из Elasticsearch
        film_obj = self._create_film_object(film)

        if not film_obj:
            return None

        logger.debug("Фильм найден в Elasticsearch: %s", film_id)

        # Формируем словарь с нужными ключами из объекта модели Film
        film_dump = self._model_dump(film_obj, settings.GET_FILM_BY_ID_EXCLUDE)

        if not film_dump:
            return None

        # Кешируем асинхронно фильм в Redis
        logger.info("Кеширование фильма: %s", film_id)

        json_represent = orjson.dumps(film_dump)

        asyncio.create_task(self._put_film_to_cache(
            cache_key, json_represent
        ))

        return film_dump

    async def get_films(
            self,
            genre: str = None,
            sort: str = "-imdb_rating",
            page_size: int = 10,
            page_number: int = 0,
<<<<<<< HEAD
    ) -> list[dict] | None :

=======
    ) -> list[dict] | None:
>>>>>>> 8c91a816
        """
        Получить список фильмов с поддержкой сортировки по рейтингу,
        фильтрации по жанру и пагинацией.
        """
        logger.info(
            "Запрос на получение фильмов: "
            "sort=%s, genre=%s, page_size=%d, page_number=%d",
            sort, genre, page_size, page_number
        )

        # Ключ для кеша
        cache_key = f"films:{sort}:{genre}:{page_size}:{page_number}"

        # Проверяем наличие результата в кеше (Redis)
        if cached_films := await self._get_from_cache(cache_key):
            logger.debug(
                "Фильмы по запросу (sort=%s, genre=%s, page_size=%d, "
                "page_number=%d) найдены в кеше.",
                sort, genre, page_size, page_number
            )
            return cached_films

        # Если нет в кеше, ищем в Elasticsearch
        # Фильтр по жанру, если указан
        filter_by_genre = [{"term": {"genres.id": genre}}] if genre else []

        # Сортировка
        sort_field = sort.lstrip("-")
        sort_order = "desc" if sort.startswith("-") else "asc"
        sort = [{sort_field: sort_order}]

        # Формируем тело запроса для Elasticsearch
        from_value = (page_number - 1) * page_size

        body = {
            "query": {
                "bool": {
                    "must": [],
                    "filter": filter_by_genre,
                },
            },
            "sort": sort,
            "from": from_value,
            "size": page_size,
        }

        # Выполняем запрос к Elasticsearch
        films = await self._get_films_from_elastic(body)

        logger.debug(
            "Фильмов по запросу (sort=%s, genre=%s, page_size=%d, "
            "page_number=%d) найдено в Elasticsearch %d шт.",
            sort, genre, page_size, page_number, len(films)
        )

        if not films:
            return None

        # Проверяем валидность полученных данных из Elasticsearch и формируем
        # словари с нужными ключами из объектов модели Film
        valid_films = self._validate_films(films, settings.GET_FILMS_EXCLUDE)

        if not valid_films:
            logger.warning(
                "По запросу (sort=%s, genre=%s, page_size=%d, page_number=%d) "
                "полученные фильмы из Elasticsearch не прошли валидацию",
                sort, genre, page_size, page_number
            )
            return None

        # Кешируем асинхронно результат в Redis
        logger.info(
            "Кеширование запроса на получение фильмов: "
                 "sort=%s, genre=%s, page_size=%d, page_number=%d",
        sort, genre, page_size, page_number
        )

        json_represent = orjson.dumps(valid_films)

        asyncio.create_task(self._put_film_to_cache(
            cache_key, json_represent
        ))

        logger.info(
            "Фильмы по запросу (sort=%s, genre=%s, page_size=%d, "
            "page_number=%d) успешно получены. Количество: %d",
            sort, genre, page_size, page_number, len(valid_films)
        )

        return valid_films

@lru_cache()
def get_film_service(
        redis: Annotated[Redis, Depends(get_redis)],
        elastic: Annotated[AsyncElasticsearch, Depends(get_elastic)]
) -> FilmService:
    """
    Провайдер для получения экземпляра FilmService.

    Функция создаёт синглтон экземпляр FilmService, используя Redis и
    Elasticsearch, которые передаются через Depends (зависимости FastAPI).

    :param redis: Экземпляр клиента Redis, предоставленный через Depends.
    :param elastic: Экземпляр клиента Elasticsearch, предоставленный через
    Depends.
    :return: Экземпляр FilmService, который используется для работы с фильмами.
    """
    logger.info(
        "Создаётся экземпляр FilmService с использованием Redis и "
        "Elasticsearch."
    )
    return FilmService(redis, elastic)<|MERGE_RESOLUTION|>--- conflicted
+++ resolved
@@ -149,16 +149,10 @@
         try:
             films = await self.elastic.search(index=settings.ELASTIC_INDEX, body=body)
 
-<<<<<<< HEAD
+
         except settings.ELASTIC_EXCEPTIONS as e:
             logger.error("Ошибка при запросе к Elasticsearch: %s", e)
-=======
-        except ELASTIC_EXCEPTIONS as e:
-            logger.error(
-                "Ошибка при запросе к Elasticsearch: %s. 'body' запроса: %s",
-                e, body
-            )
->>>>>>> 8c91a816
+
 
         else:
             try:
@@ -216,12 +210,9 @@
             sort: str = "-imdb_rating",
             page_size: int = 10,
             page_number: int = 0,
-<<<<<<< HEAD
     ) -> list[dict] | None :
 
-=======
-    ) -> list[dict] | None:
->>>>>>> 8c91a816
+
         """
         Получить список фильмов с поддержкой сортировки по рейтингу,
         фильтрации по жанру и пагинацией.
