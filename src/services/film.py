import asyncio
import logging
from functools import lru_cache
from typing import Annotated

import orjson
from elasticsearch import AsyncElasticsearch, NotFoundError, helpers
from fastapi import Depends
from pydantic import ValidationError
from redis.asyncio import Redis

from src.core.config import (ELASTIC_EXCEPTIONS, ELASTIC_INDEX,
                             FILM_CACHE_EXPIRE_IN_SECONDS,
                             GET_FILM_BY_ID_EXCLUDE, GET_FILMS_EXCLUDE,
                             REDIS_EXCEPTIONS)
from src.db.elastic import get_elastic
from src.db.redis import get_redis
from src.models.models import Film

logger = logging.getLogger(__name__)


class FilmService:
    """
    Сервис для работы с фильмами.

    Осуществляет взаимодействие с Redis (для кеширования)
    и Elasticsearch (для полнотекстового поиска).
    """

    def __init__(self, redis: Redis, elastic: AsyncElasticsearch):
        """
        Инициализация FilmService.
        """
        self.redis = redis
        self.elastic = elastic

    @staticmethod
    def _model_dump(
            film: Film, exclude: set | dict | None = None
    ) -> dict | None:
        """
        Вспомогательный метод для генерации словаря из объекта модели Film.
        """
        try:
            return film.model_dump(by_alias=True, exclude=exclude)

        except (TypeError, ValueError, KeyError) as e:
            logger.error("Ошибка при сериализации фильма %s: %s", film.id, e)

    @staticmethod
    def _create_film_object(data: dict) -> Film | None:
        """Вспомогательный метод для создания объекта модели Film."""
        try:
            film = Film(**data)

        except ValidationError as e:
            logger.error(
                "Ошибка при валидации фильма из Elasticsearch: %s. "
                "Данные для валидации: %s",
                e.json(), data
            )

        else:
            return film

    def _validate_films(
            self, films: list[dict], exclude: set | dict | None = None
    ) -> list[dict] | None:
        """
        Вспомогательный метод для валидации данных по фильмам и формирования
        списка словарей с требуемыми полями фильмов.
        """
        valid_films = []

        for film in films:
            if film_obj := self._create_film_object(film):
                if film_dump := self._model_dump(film_obj, exclude):
                    valid_films.append(film_dump)

        return valid_films

    async def _put_film_to_cache(
            self, cache_key: str, json_data: bytes
    ) -> None:
        """Вспомогательный метод для кеширования."""
        try:
            await self.redis.set(
                cache_key,
                json_data,
                ex=FILM_CACHE_EXPIRE_IN_SECONDS,
            )

        except REDIS_EXCEPTIONS as e:
            logger.error(
                "Ошибка при записи кеша с ключом %s в Redis: %s",
                cache_key, e
            )

        else:
            logger.debug("Кеш с ключом %s сохранён в Redis..", cache_key)

    async def _get_from_cache(
            self, cache_key: str
    ) -> (list[dict] | dict | None):
        """
        Вспомогательный метод для получения фильма из кеша.
        """
        try:
            cache_data = await self.redis.get(cache_key)

        except REDIS_EXCEPTIONS as e:
            logger.error("Ошибка при чтении кеша из Redis: %s", e)

        else:
            return orjson.loads(cache_data)

    async def _get_film_from_elastic(self, film_id: str) -> dict | None:
        """
        Вспомогательный метод для получения фильма из Elasticsearch.
        """
        try:
            film = await self.elastic.get(index=ELASTIC_INDEX, id=film_id)

        except NotFoundError:
            logger.warning("Фильм c ID %s не найден в Elasticsearch.", film_id)

        except ELASTIC_EXCEPTIONS as e:
            logger.error(
                "Ошибка при запросе к Elasticsearch для поиска фильма с ID "
                "%s: %s",
                film_id, e
            )

        else:
            return film['_source']

    async def _get_films_from_elastic(
            self, body: dict
    ) -> list[dict] | None:
        """
        Вспомогательный метод для получения фильмов из Elasticsearch.
        """
        try:
            films = await self.elastic.search(index=ELASTIC_INDEX, body=body)

        except ELASTIC_EXCEPTIONS as e:
            logger.error("Ошибка при запросе к Elasticsearch: %s", e)

        else:
            return films["hits"]["hits"]

    async def get_film_by_id(self, film_id: str) -> dict | None:
        """
        Получить фильм по его ID.
        """
        logger.info("Получение фильма по ID: %s", film_id)
        cache_key = f"film:{film_id}"  # Ключ для кеша

        # Проверяем наличие фильма в кеше (Redis)
        if cached_film := await self._get_from_cache(cache_key):
            logger.debug("Фильм найден в кеше: %s", film_id)
            return cached_film

        # Если фильма нет в кеше, ищем в Elasticsearch
        film = await self._get_film_from_elastic(film_id)

        # Проверяем валидность полученных данных из Elasticsearch
        film_obj = self._create_film_object(film)

        if not film_obj:
            return None

        logger.debug("Фильм найден в Elasticsearch: %s", film_id)

        # Формируем словарь с нужными ключами из объекта модели Film
        film_dump = self._model_dump(film_obj, GET_FILM_BY_ID_EXCLUDE)

        if not film_dump:
            return None

        # Кешируем асинхронно фильм в Redis
        logger.info("Кеширование фильма: %s", film_id)

        json_represent = orjson.dumps(film_dump)

        asyncio.create_task(self._put_film_to_cache(
            cache_key, json_represent
        ))

        return film_dump

    async def get_films(
            self,
            genre: str = None,
            sort: str = "-imdb_rating",
<<<<<<< HEAD
            limit: int = 10,
            offset: int = 0,
    ) -> list[dict] | None:
=======
            page_size: int = 10,
            page_number: int = 0,
    ) -> Optional[list[dict]]:
>>>>>>> 4a4bbe18
        """
        Получить список фильмов с поддержкой сортировки по рейтингу,
        фильтрации по жанру и пагинацией.
        """
        logger.info(
            "Запрос на получение фильмов: "
            "sort=%s, genre=%s, page_size=%d, page_number=%d",
            sort, genre, page_size, page_number
        )

        # Ключ для кеша
        cache_key = f"films:{sort}:{genre}:{page_size}:{page_number}"

        # Проверяем наличие результата в кеше (Redis)
        if cached_films := await self._get_from_cache(cache_key):
            logger.debug(
                "Фильмы по запросу (sort=%s, genre=%s, page_size=%d, "
                "page_number=%d) найдены в кеше.",
                sort, genre, page_size, page_number
            )
            return cached_films

        # Если нет в кеше, ищем в Elasticsearch
        # Фильтр по жанру, если указан
        filter_by_genre = [{"term": {"genres.id": genre}}] if genre else []

        # Сортировка
        sort_field = sort.lstrip("-")
        sort_order = "desc" if sort.startswith("-") else "asc"
        sort = [{sort_field: sort_order}]

        # Формируем тело запроса для Elasticsearch
        from_value = (page_number - 1) * page_size

        body = {
            "query": {
                "bool": {
                    "must": [],
                    "filter": filter_by_genre,
                },
            },
            "sort": sort,
            "from": from_value,
            "size": page_size,
        }

        # Выполняем запрос к Elasticsearch
        films = await self._get_films_from_elastic(body)

        logger.debug(
            "Фильмов по запросу (sort=%s, genre=%s, page_size=%d, "
            "page_number=%d) найдено в Elasticsearch %d шт.",
            sort, genre, page_size, page_number, len(films)
        )

        if not films:
            return None

        # Проверяем валидность полученных данных из Elasticsearch и формируем
        # словари с нужными ключами из объектов модели Film
        valid_films = self._validate_films(films, GET_FILMS_EXCLUDE)

        if not valid_films:
            logger.warning(
                "По запросу (sort=%s, genre=%s, page_size=%d, page_number=%d) "
                "полученные фильмы из Elasticsearch не прошли валидацию",
                sort, genre, page_size, page_number
            )
            return None

        # Кешируем асинхронно результат в Redis
        logger.info(
            "Кеширование запроса на получение фильмов: "
            "sort=%s, genre=%s, page_size=%d, page_number=%d",
            sort, genre, page_size, page_number
        )

        json_represent = orjson.dumps(valid_films)

        asyncio.create_task(self._put_film_to_cache(
            cache_key, json_represent
        ))

        logger.info(
            "Фильмы по запросу (sort=%s, genre=%s, page_size=%d, "
            "page_number=%d) успешно получены. Количество: %d",
            sort, genre, page_size, page_number, len(valid_films)
        )

        return valid_films

    async def search_films(
<<<<<<< HEAD
            self, query: str, limit: int = 10, offset: int = 0
    ) -> list[dict] | None:
=======
            self, query: str, page_size: int = 10, page_number: int = 1
    ) -> Optional[list[dict]]:
>>>>>>> 4a4bbe18
        """
        Поиск фильмов по ключевым словам.
        """
        logger.info(
            "Запрос на получение фильмов: "
            "query=%s, page_size=%d, page_number=%d",
            query, page_size, page_number
        )

        # Формируем тело запроса для Elasticsearch
        from_value = (page_number - 1) * page_size

        body = {
            "query": {
                "multi_match": {
                    "query": query,
                    "fields": [
                        "title^5", "description^2", "actors^1", "genres^0.5"
                    ],
                },
            },
            "from": from_value,
            "size": page_size,
        }

        # Выполняем запрос к Elasticsearch
        films = await self._get_films_from_elastic(body)

        logger.debug(
            "Фильмов по запросу (query=%s, page_size=%d, page_number=%d) "
            "найдено в Elasticsearch %d шт.",
            query, page_size, page_number, len(films)
        )

        if not films:
            return None

        # Проверяем валидность полученных данных из Elasticsearch и формируем
        # словари с нужными ключами из объектов модели Film
        valid_films = self._validate_films(films, GET_FILMS_EXCLUDE)

        if not valid_films:
            logger.warning(
                "По запросу (query=%s, page_size=%d, page_number=%d) "
                "полученные фильмы из Elasticsearch не прошли валидацию",
                query, page_size, page_number
            )
            return None

        logger.info(
            "Фильмы по запросу (query=%s, page_size=%d, page_number=%d) "
            "успешно получены. Количество: %d",
            query, page_size, page_number, len(films)
        )

        return valid_films

    async def add_film(self, film_id: str, film_data: dict) -> None:
        """
        Добавить новый фильм.
        """
        logger.info("Добавление фильма. ID: %s", film_id)

        # Используем asyncio.gather для параллельного добавления в
        # Elasticsearch и Redis
        try:
            await asyncio.gather(
                self.elastic.index(index="films", id=film_id, body=film_data),
                self.redis.set(
                    f"film:{film_id}",
                    orjson.dumps(film_data),
                    ex=FILM_CACHE_EXPIRE_IN_SECONDS
                )
            )
            logger.info("Фильм добавлен: %s", film_id)
        except Exception as e:
            logger.error(
                "Ошибка при добавлении фильма. ID: %s, Ошибка: %s", film_id, e
            )
            raise

    async def delete_film(self, film_id: str) -> None:
        """
        Удалить фильм.
        """
        logger.info("Удаление фильма. ID: %s", film_id)

        # Используем asyncio.gather для параллельного удаления из
        # Elasticsearch и Redis
        try:
            await asyncio.gather(
                self.elastic.delete(index="films", id=film_id, ignore=[404]),
                self.redis.delete(f"film:{film_id}")
            )
            logger.info("Фильм удалён: %s", film_id)
        except Exception as e:
            logger.error(
                "Ошибка при удалении фильма. ID: %s, Ошибка: %s", film_id, e
            )
            raise

    async def bulk_add_films(self, films: list[dict]) -> None:
        """
        Добавить несколько фильмов одновременно.
        """
        logger.info("Массовое добавление фильмов. Количество: %d", len(films))

        # Формируем действия для Elasticsearch Bulk API
        elastic_actions = [
            {
                "_index": "films",
                "_id": film["id"],
                "_source": film
            }
            for film in films
        ]

        # Кэшируем фильмы в Redis через Pipeline
        redis_pipeline = self.redis.pipeline()
        for film in films:
            redis_pipeline.set(
                f"film:{film['id']}",
                orjson.dumps(film),
                ex=FILM_CACHE_EXPIRE_IN_SECONDS
            )

        # Выполняем массовые операции параллельно
        try:
            await asyncio.gather(
                helpers.async_bulk(self.elastic, elastic_actions),
                redis_pipeline.execute()
            )
            logger.info("Массовое добавление завершено.")
        except Exception as e:
            logger.error("Ошибка при массовом добавлении фильмов: %s", e)
            raise


@lru_cache()
def get_film_service(
        redis: Annotated[Redis, Depends(get_redis)],
        elastic: Annotated[AsyncElasticsearch, Depends(get_elastic)]
) -> FilmService:
    """
    Провайдер для получения экземпляра FilmService.

    Функция создаёт синглтон экземпляр FilmService, используя Redis и
    Elasticsearch, которые передаются через Depends (зависимости FastAPI).

    :param redis: Экземпляр клиента Redis, предоставленный через Depends.
    :param elastic: Экземпляр клиента Elasticsearch, предоставленный через
    Depends.
    :return: Экземпляр FilmService, который используется для работы с фильмами.
    """
    logger.info(
        "Создаётся экземпляр FilmService с использованием Redis и "
        "Elasticsearch."
    )
    return FilmService(redis, elastic)<|MERGE_RESOLUTION|>--- conflicted
+++ resolved
@@ -194,15 +194,10 @@
             self,
             genre: str = None,
             sort: str = "-imdb_rating",
-<<<<<<< HEAD
-            limit: int = 10,
-            offset: int = 0,
-    ) -> list[dict] | None:
-=======
             page_size: int = 10,
             page_number: int = 0,
     ) -> Optional[list[dict]]:
->>>>>>> 4a4bbe18
+
         """
         Получить список фильмов с поддержкой сортировки по рейтингу,
         фильтрации по жанру и пагинацией.
@@ -295,13 +290,8 @@
         return valid_films
 
     async def search_films(
-<<<<<<< HEAD
-            self, query: str, limit: int = 10, offset: int = 0
+            self, query: str, page_size: int = 10, page_number: int = 1
     ) -> list[dict] | None:
-=======
-            self, query: str, page_size: int = 10, page_number: int = 1
-    ) -> Optional[list[dict]]:
->>>>>>> 4a4bbe18
         """
         Поиск фильмов по ключевым словам.
         """
